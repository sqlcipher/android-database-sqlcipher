APP_PROJECT_PATH := $(shell pwd)
<<<<<<< HEAD
#APP_ABI := all64
APP_ABI := x86_64 arm64-v8a
=======
APP_ABI := armeabi armeabi-v7a x86 x86_64 arm64-v8a
>>>>>>> ea888917
APP_BUILD_SCRIPT := $(APP_PROJECT_PATH)/Android.mk
# fixes this error when building external/android-sqlite/android/sqlite3_android.cpp
#   icu4c/common/unicode/std_string.h:39:18: error: string: No such file or directory
APP_STL := stlport_shared<|MERGE_RESOLUTION|>--- conflicted
+++ resolved
@@ -1,10 +1,5 @@
 APP_PROJECT_PATH := $(shell pwd)
-<<<<<<< HEAD
-#APP_ABI := all64
-APP_ABI := x86_64 arm64-v8a
-=======
 APP_ABI := armeabi armeabi-v7a x86 x86_64 arm64-v8a
->>>>>>> ea888917
 APP_BUILD_SCRIPT := $(APP_PROJECT_PATH)/Android.mk
 # fixes this error when building external/android-sqlite/android/sqlite3_android.cpp
 #   icu4c/common/unicode/std_string.h:39:18: error: string: No such file or directory
